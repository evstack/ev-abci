FROM golang:1.24-alpine AS ignite-builder
ARG ENABLE_IBC=true

# Install dependencies needed for ignite and building
RUN apk add --no-cache \
libc6-compat \
curl \
bash \
git

# Set environment variables
<<<<<<< HEAD
ENV IGNITE_VERSION=v29.4.0
=======
ENV IGNITE_VERSION=v29.5.0
>>>>>>> aa74809f

RUN curl -sSL https://get.ignite.com/cli@${IGNITE_VERSION}! | bash

# Install evolve app templates globally so ignite evolve subcommands are available
#RUN ignite app install -g github.com/ignite/apps/evolve@main

WORKDIR /workspace

# Scaffold a plain Cosmos SDK chain

RUN ignite scaffold chain gm --no-module --skip-git --address-prefix gm

WORKDIR /workspace/gm

RUN ignite app install -g github.com/chatton/apps/evolve@main

# Add only the evolve migrate command (do not scaffold full evolve integration)
RUN ignite evolve add --start=false --migrate

# TODO: replace this with proper ignite flag to skip IBC registration when available
# Patch out IBC registration (comment out the call and its error handling)
RUN if [ "$ENABLE_IBC" = "false" ]; then \
      echo "Disabling IBC registration..."; \
      awk 'BEGIN{c=0} /registerIBCModules\(appOpts\)/ {print "// "$0; c=2; next} {if (c>0) {print "// "$0; c--; next} } {print $0}' \
        app/app.go > app/app.go.tmp && mv app/app.go.tmp app/app.go; \
    else \
      echo "IBC enabled, leaving registration intact."; \
    fi

# Build the Cosmos SDK binary
RUN ignite chain build --skip-proto

# create lightweight runtime image
FROM alpine:latest

RUN apk add --no-cache ca-certificates

# create non-root user
RUN addgroup -g 10001 -S gm && \
adduser -u 10001 -S gm -G gm

WORKDIR /home/gm

# copy the built binary from the builder stage
COPY --from=ignite-builder /go/bin/gmd /usr/local/bin/gmd

RUN chown -R gm:gm /home/gm
USER gm

# expose common ports
EXPOSE 26657 26656 9090 1317

CMD ["gmd"]<|MERGE_RESOLUTION|>--- conflicted
+++ resolved
@@ -3,27 +3,19 @@
 
 # Install dependencies needed for ignite and building
 RUN apk add --no-cache \
-libc6-compat \
-curl \
-bash \
-git
+    libc6-compat \
+    curl \
+    bash \
+    git
 
 # Set environment variables
-<<<<<<< HEAD
 ENV IGNITE_VERSION=v29.4.0
-=======
-ENV IGNITE_VERSION=v29.5.0
->>>>>>> aa74809f
 
 RUN curl -sSL https://get.ignite.com/cli@${IGNITE_VERSION}! | bash
-
-# Install evolve app templates globally so ignite evolve subcommands are available
-#RUN ignite app install -g github.com/ignite/apps/evolve@main
 
 WORKDIR /workspace
 
 # Scaffold a plain Cosmos SDK chain
-
 RUN ignite scaffold chain gm --no-module --skip-git --address-prefix gm
 
 WORKDIR /workspace/gm
@@ -53,7 +45,7 @@
 
 # create non-root user
 RUN addgroup -g 10001 -S gm && \
-adduser -u 10001 -S gm -G gm
+    adduser -u 10001 -S gm -G gm
 
 WORKDIR /home/gm
 

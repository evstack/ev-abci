--- conflicted
+++ resolved
@@ -174,24 +174,6 @@
 					return fmt.Errorf("failed to save block data: %w", err)
 				}
 
-<<<<<<< HEAD
-				// set last data in sync stores
-				if initSyncStores {
-					if err := rollkitStores.headerSyncStore.Start(ctx); err != nil {
-						return fmt.Errorf("failed to start header sync store: %w", err)
-					}
-					if err = rollkitStores.headerSyncStore.Append(ctx, header); err != nil {
-						return fmt.Errorf("failed to initialize header sync store: %w", err)
-					}
-					if err := rollkitStores.dataSyncStore.Start(ctx); err != nil {
-						return fmt.Errorf("failed to start data sync store: %w", err)
-					}
-					if err = rollkitStores.dataSyncStore.Append(ctx, data); err != nil {
-						return fmt.Errorf("failed to initialize data sync store: %w", err)
-					}
-
-					initSyncStores = false
-=======
 				// Save BlockID for this height so execution can build last commit post-migration
 				blockParts, err := block.MakePartSet(cmttypes.BlockPartSizeBytes)
 				if err != nil {
@@ -203,7 +185,6 @@
 				}
 				if err := rollkitStores.abciExecStore.SaveBlockID(ctx, uint64(block.Height), &blockID); err != nil {
 					return fmt.Errorf("failed to save BlockID for height %d: %w", height, err)
->>>>>>> b4f142bb
 				}
 
 				// Only save extended commit info if vote extensions are enabled

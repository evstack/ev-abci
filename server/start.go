--- conflicted
+++ resolved
@@ -6,10 +6,7 @@
 	"io"
 	"net"
 	"os"
-<<<<<<< HEAD
-=======
 	"path/filepath"
->>>>>>> 31952173
 	"strings"
 
 	"cosmossdk.io/log"
@@ -275,50 +272,27 @@
 
 	nodeKey := &key.NodeKey{PrivKey: signingKey, PubKey: signingKey.GetPublic()}
 
-<<<<<<< HEAD
-	err = config.CreateInitialConfig(svrCtx.Viper.GetString("home"))
-	if err != nil && !strings.Contains(err.Error(), "already exists") {
-		return nil, nil, cleanupFn, err
-	}
-
-	rollkitcfg, err := config.LoadNodeConfig(rootCmd, svrCtx.Viper.GetString("home"))
-=======
 	rollkitcfg, err := config.Load(rootCmd)
->>>>>>> 31952173
-	if err != nil {
-		return nil, nil, cleanupFn, err
-	}
-
-<<<<<<< HEAD
+	if err != nil {
+		return nil, nil, cleanupFn, err
+	}
+
 	// only load signer if rollkit.node.aggregator == true
 	var signer signer.Signer
 	if rollkitcfg.Node.Aggregator {
-		signer, err = filesigner.LoadFileSystemSigner(rollkitcfg.ConfigDir, []byte{})
+		configDir := filepath.Dir(rollkitcfg.ConfigPath())
+		signer, err := filesigner.LoadFileSystemSigner(configDir, []byte{})
 		if err != nil {
 			if os.IsNotExist(err) || strings.Contains(err.Error(), "key file not found") {
 				// If the file doesn't exist, create it
-				svrCtx.Logger.Info("Creating new signer key file")
-				signer, err = filesigner.CreateFileSystemSigner(rollkitcfg.ConfigDir, []byte{})
+				logger.Info("Creating new signer key file")
+				signer, err = filesigner.CreateFileSystemSigner(configDir, []byte{})
 				if err != nil {
 					return nil, nil, cleanupFn, err
 				}
 			} else {
 				return nil, nil, cleanupFn, err
 			}
-=======
-	configDir := filepath.Dir(rollkitcfg.ConfigPath())
-	signer, err := filesigner.LoadFileSystemSigner(configDir, []byte{})
-	if err != nil {
-		if os.IsNotExist(err) || strings.Contains(err.Error(), "key file not found") {
-			// If the file doesn't exist, create it
-			logger.Info("Creating new signer key file")
-			signer, err = filesigner.CreateFileSystemSigner(configDir, []byte{})
-			if err != nil {
-				return nil, nil, cleanupFn, err
-			}
-		} else {
-			return nil, nil, cleanupFn, err
->>>>>>> 31952173
 		}
 	}
 
@@ -403,12 +377,8 @@
 
 	adapter := &daAdapter{dalc}
 
-<<<<<<< HEAD
 	// TODO(@facu): gas price and gas multiplier should be set by the node operator
-	rollkitda := rollkitda.NewDAClient(adapter, 1, 1, []byte(cmtGenDoc.ChainID), []byte{}, svrCtx.Logger)
-=======
 	rollkitda := rollkitda.NewDAClient(adapter, 1, 1, []byte(cmtGenDoc.ChainID), []byte{}, logger)
->>>>>>> 31952173
 
 	rolllkitNode, err = node.NewNode(
 		ctxWithCancel,

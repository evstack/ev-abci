package server

import (
	"context"
	"fmt"
	"io"
	"net"
	"os"
	"time"

	"cosmossdk.io/log"
	cmtcfg "github.com/cometbft/cometbft/config"
	"github.com/cometbft/cometbft/mempool"
	cmtp2p "github.com/cometbft/cometbft/p2p"
	pvm "github.com/cometbft/cometbft/privval"
	"github.com/cometbft/cometbft/proxy"
	"github.com/cosmos/cosmos-sdk/client"
	"github.com/cosmos/cosmos-sdk/codec"
	"github.com/cosmos/cosmos-sdk/server"
	"github.com/cosmos/cosmos-sdk/server/api"
	serverconfig "github.com/cosmos/cosmos-sdk/server/config"
	servergrpc "github.com/cosmos/cosmos-sdk/server/grpc"
	servercmtlog "github.com/cosmos/cosmos-sdk/server/log"
	sdktypes "github.com/cosmos/cosmos-sdk/server/types"
	"github.com/cosmos/cosmos-sdk/telemetry"
	"github.com/cosmos/cosmos-sdk/version"
	genutiltypes "github.com/cosmos/cosmos-sdk/x/genutil/types"
	"github.com/hashicorp/go-metrics"
	"golang.org/x/sync/errgroup"
	"google.golang.org/grpc"
	"google.golang.org/grpc/credentials/insecure"

	"github.com/rollkit/rollkit/core/sequencer"
	rollkitda "github.com/rollkit/rollkit/da"
	"github.com/rollkit/rollkit/da/proxy/jsonrpc"
	"github.com/rollkit/rollkit/node"
	"github.com/rollkit/rollkit/pkg/config"
	"github.com/rollkit/rollkit/pkg/genesis"
	"github.com/rollkit/rollkit/pkg/p2p"
	"github.com/rollkit/rollkit/pkg/p2p/key"
	"github.com/rollkit/rollkit/pkg/signer"
	"github.com/rollkit/rollkit/pkg/store"

	"github.com/rollkit/go-execution-abci/pkg/adapter"
	"github.com/rollkit/go-execution-abci/pkg/rpc"
	"github.com/rollkit/go-execution-abci/pkg/rpc/core"
	execsigner "github.com/rollkit/go-execution-abci/pkg/signer"
)

const (
	flagTraceStore = "trace-store"
	flagTransport  = "transport"
	flagGRPCOnly   = "grpc-only"
)

// StartCommandHandler is the type that must implement nova to match Cosmos SDK start logic.
type StartCommandHandler = func(svrCtx *server.Context, clientCtx client.Context, appCreator sdktypes.AppCreator, withCmt bool, opts server.StartCmdOptions) error

// StartHandler starts the Rollkit server with the provided application and options.
func StartHandler() StartCommandHandler {
	return func(svrCtx *server.Context, clientCtx client.Context, appCreator sdktypes.AppCreator, inProcess bool, opts server.StartCmdOptions) error {
		svrCfg, err := getAndValidateConfig(svrCtx)
		if err != nil {
			return err
		}

		app, appCleanupFn, err := startApp(svrCtx, appCreator, opts)
		if err != nil {
			return err
		}
		defer appCleanupFn()

		metrics, err := startTelemetry(svrCfg)
		if err != nil {
			return err
		}

		emitServerInfoMetrics()

		return startInProcess(svrCtx, svrCfg, clientCtx, app, metrics, opts)
	}
}

func startApp(svrCtx *server.Context, appCreator sdktypes.AppCreator, opts server.StartCmdOptions) (app sdktypes.Application, cleanupFn func(), err error) {
	traceWriter, traceCleanupFn, err := setupTraceWriter(svrCtx)
	if err != nil {
		return app, traceCleanupFn, err
	}

	home := svrCtx.Config.RootDir
	db, err := opts.DBOpener(home, server.GetAppDBBackend(svrCtx.Viper))
	if err != nil {
		return app, traceCleanupFn, err
	}

	app = appCreator(svrCtx.Logger, db, traceWriter, svrCtx.Viper)

	cleanupFn = func() {
		traceCleanupFn()
		if localErr := app.Close(); localErr != nil {
			svrCtx.Logger.Error(localErr.Error())
		}
	}
	return app, cleanupFn, nil
}

func startInProcess(svrCtx *server.Context, svrCfg serverconfig.Config, clientCtx client.Context, app sdktypes.Application,
	metrics *telemetry.Metrics, opts server.StartCmdOptions,
) error {
	cmtCfg := svrCtx.Config
	gRPCOnly := svrCtx.Viper.GetBool(flagGRPCOnly)
	g, ctx := getCtx(svrCtx, true)

	var rpcProvider rpc.RpcProvider

	if gRPCOnly {
		// TODO: Generalize logic so that gRPC only is really in startStandAlone
		svrCtx.Logger.Info("starting node in gRPC only mode; CometBFT is disabled")
		svrCfg.GRPC.Enable = true
	} else {
		svrCtx.Logger.Info("starting node with ABCI CometBFT in-process")
<<<<<<< HEAD
		_, cleanupFn, err := startNode(ctx, svrCtx, cmtCfg, app)
=======
		// Call startNode to initialize components
		rollkitNode, localRpcServer, executor, cleanupFn, err := startNode(ctx, svrCtx, cmtCfg, app)
>>>>>>> d62bf753
		if err != nil {
			return err
		}
		defer cleanupFn()
		rpcProvider = localRpcServer

		g.Go(func() error {
			svrCtx.Logger.Info("Attempting to start Rollkit node run loop")
			err := rollkitNode.Run(ctx)
			if err != nil && err != context.Canceled {
				svrCtx.Logger.Error("Rollkit node run loop failed", "error", err)
				return fmt.Errorf("rollkit node run failed: %w", err)
			}
			if err == context.Canceled {
				svrCtx.Logger.Info("Rollkit node run loop cancelled by context")
			} else {
				svrCtx.Logger.Info("Rollkit node run loop completed")
			}
			return nil // Return nil on graceful shutdown or normal completion
		})
		svrCtx.Logger.Info("Rollkit node run loop launched in background goroutine")

		// Wait for the node to start p2p before attempting to start the gossiper
		time.Sleep(1 * time.Second)

		// Start the executor (Adapter) AFTER launching the node goroutine.
		// Assumption: rollkitNode.Run initializes PubSub quickly enough.
		svrCtx.Logger.Info("Attempting to start executor (Adapter.Start)")
		if err := executor.Start(ctx); err != nil {
			svrCtx.Logger.Error("Failed to start executor", "error", err)
			// If this fails, the node goroutine might still be running.
			// The errgroup context cancellation should handle shutdown.
			return fmt.Errorf("failed to start executor: %w", err)
		}
		svrCtx.Logger.Info("Executor started successfully")

		// Add the tx service to the gRPC router.
		if svrCfg.API.Enable || svrCfg.GRPC.Enable {
<<<<<<< HEAD
			// Re-assign for making the client available below do not use := to avoid
			// shadowing the clientCtx variable.
			//clientCtx = clientCtx.WithClient(rpcServer)
=======
			// Use the started rpcServer for the client context
			clientCtx = clientCtx.WithClient(rpcProvider)
>>>>>>> d62bf753

			app.RegisterTxService(clientCtx)
			app.RegisterTendermintService(clientCtx)
			app.RegisterNodeService(clientCtx, svrCfg)
		}
	}

	// Start gRPC Server (if enabled)
	grpcSrv, clientCtx, err := startGrpcServer(ctx, g, svrCfg.GRPC, clientCtx, svrCtx, app)
	if err != nil {
		return err
	}

	// Start API Server (if enabled)
	err = startAPIServer(ctx, g, svrCfg, clientCtx, svrCtx, app, cmtCfg.RootDir, grpcSrv, metrics)
	if err != nil {
		return err
	}

	if opts.PostSetup != nil {
		if err := opts.PostSetup(svrCtx, clientCtx, ctx, g); err != nil {
			return err
		}
	}

	// Wait for all goroutines (Node Run, gRPC, API, Signal Listener) to complete or error
	svrCtx.Logger.Info("Waiting for services to complete...")
	return g.Wait()
}

func startGrpcServer(
	ctx context.Context,
	g *errgroup.Group,
	config serverconfig.GRPCConfig,
	clientCtx client.Context,
	svrCtx *server.Context,
	app sdktypes.Application,
) (*grpc.Server, client.Context, error) {
	if !config.Enable {
		// return grpcServer as nil if gRPC is disabled
		return nil, clientCtx, nil
	}
	_, _, err := net.SplitHostPort(config.Address)
	if err != nil {
		return nil, clientCtx, err
	}

	maxSendMsgSize := config.MaxSendMsgSize
	if maxSendMsgSize == 0 {
		maxSendMsgSize = serverconfig.DefaultGRPCMaxSendMsgSize
	}

	maxRecvMsgSize := config.MaxRecvMsgSize
	if maxRecvMsgSize == 0 {
		maxRecvMsgSize = serverconfig.DefaultGRPCMaxRecvMsgSize
	}

	// if gRPC is enabled, configure gRPC client for gRPC gateway
	grpcClient, err := grpc.NewClient(
		config.Address,
		grpc.WithTransportCredentials(insecure.NewCredentials()),
		grpc.WithDefaultCallOptions(
			grpc.ForceCodec(codec.NewProtoCodec(clientCtx.InterfaceRegistry).GRPCCodec()),
			grpc.MaxCallRecvMsgSize(maxRecvMsgSize),
			grpc.MaxCallSendMsgSize(maxSendMsgSize),
		),
	)
	if err != nil {
		return nil, clientCtx, err
	}

	clientCtx = clientCtx.WithGRPCClient(grpcClient)
	svrCtx.Logger.Debug("gRPC client assigned to client context", "target", config.Address)

	grpcSrv, err := servergrpc.NewGRPCServer(clientCtx, app, config)
	if err != nil {
		return nil, clientCtx, err
	}

	// Start the gRPC server in a goroutine. Note, the provided ctx will ensure
	// that the server is gracefully shut down.
	g.Go(func() error {
		return servergrpc.StartGRPCServer(ctx, svrCtx.Logger.With("module", "grpc-server"), config, grpcSrv)
	})
	return grpcSrv, clientCtx, nil
}

func startAPIServer(
	ctx context.Context,
	g *errgroup.Group,
	svrCfg serverconfig.Config,
	clientCtx client.Context,
	svrCtx *server.Context,
	app sdktypes.Application,
	home string,
	grpcSrv *grpc.Server,
	metrics *telemetry.Metrics,
) error {
	if !svrCfg.API.Enable {
		return nil
	}

	clientCtx = clientCtx.WithHomeDir(home)

	apiSrv := api.New(clientCtx, svrCtx.Logger.With("module", "api-server"), grpcSrv)
	app.RegisterAPIRoutes(apiSrv, svrCfg.API)

	if svrCfg.Telemetry.Enabled {
		apiSrv.SetTelemetry(metrics)
	}

	g.Go(func() error {
		return apiSrv.Start(ctx, svrCfg)
	})
	return nil
}

func startTelemetry(cfg serverconfig.Config) (*telemetry.Metrics, error) {
	if !cfg.Telemetry.Enabled {
		return nil, nil
	}

	return telemetry.New(cfg.Telemetry)
}

func startNode(
	ctx context.Context,
	srvCtx *server.Context,
	cfg *cmtcfg.Config,
	app sdktypes.Application,
<<<<<<< HEAD
) (rolllkitNode node.Node, cleanupFn func(), err error) {
=======
) (rolllkitNode node.Node, rpcProvider rpc.RpcProvider, executor *adapter.Adapter, cleanupFn func(), err error) {
>>>>>>> d62bf753
	logger := srvCtx.Logger.With("module", "rollkit")
	logger.Info("starting node with Rollkit in-process")

	pval := pvm.LoadOrGenFilePV(
		cfg.PrivValidatorKeyFile(),
		cfg.PrivValidatorStateFile(),
	)

	signingKey, err := execsigner.GetNodeKey(&cmtp2p.NodeKey{PrivKey: pval.Key.PrivKey})
	if err != nil {
<<<<<<< HEAD
		return nil, cleanupFn, err
=======
		return nil, nil, nil, cleanupFn, err
>>>>>>> d62bf753
	}

	nodeKey := &key.NodeKey{PrivKey: signingKey, PubKey: signingKey.GetPublic()}

	rollkitcfg, err := config.LoadFromViper(srvCtx.Viper)
	if err != nil {
<<<<<<< HEAD
		return nil, cleanupFn, err
=======
		return nil, nil, nil, cleanupFn, err
>>>>>>> d62bf753
	}

	// only load signer if rollkit.node.aggregator == true
	var signer signer.Signer
	if rollkitcfg.Node.Aggregator {
		signer, err = execsigner.NewSignerWrapper(pval.Key.PrivKey)
		if err != nil {
<<<<<<< HEAD
			return nil, cleanupFn, err
=======
			return nil, nil, nil, cleanupFn, err
>>>>>>> d62bf753
		}
	}

	genDoc, err := getGenDocProvider(cfg)()
	if err != nil {
<<<<<<< HEAD
		return nil, cleanupFn, err
=======
		return nil, nil, nil, cleanupFn, err
>>>>>>> d62bf753
	}

	cmtGenDoc, err := genDoc.ToGenesisDoc()
	if err != nil {
<<<<<<< HEAD
		return nil, cleanupFn, err
=======
		return nil, nil, nil, cleanupFn, err
>>>>>>> d62bf753
	}

	// Get AppGenesis before creating the executor
	appGenesis, err := genutiltypes.AppGenesisFromFile(cfg.GenesisFile())
	if err != nil {
<<<<<<< HEAD
		return nil, cleanupFn, err
=======
		return nil, nil, nil, cleanupFn, err
>>>>>>> d62bf753
	}

	database, err := store.NewDefaultKVStore(cfg.RootDir, "data", "rollkit")
	if err != nil {
<<<<<<< HEAD
		return nil, cleanupFn, err
=======
		return nil, nil, nil, cleanupFn, err
>>>>>>> d62bf753
	}

	metrics := node.DefaultMetricsProvider(rollkitcfg.Instrumentation)

	_, p2pMetrics := metrics(cmtGenDoc.ChainID)
	p2pClient, err := p2p.NewClient(rollkitcfg, nodeKey, database, logger.With("module", "p2p"), p2pMetrics)
	if err != nil {
<<<<<<< HEAD
		return nil, cleanupFn, err
=======
		return nil, nil, nil, cleanupFn, err
>>>>>>> d62bf753
	}

	adapterMetrics := adapter.NopMetrics()
	if rollkitcfg.Instrumentation.IsPrometheusEnabled() {
		adapterMetrics = adapter.PrometheusMetrics(config.DefaultInstrumentationConfig().Namespace, "chain_id", cmtGenDoc.ChainID)
	}

	executor = adapter.NewABCIExecutor(
		app,
		database,
		p2pClient,
		p2pMetrics,
		logger,
		cfg,
		appGenesis,
		adapterMetrics,
	)

	cmtApp := server.NewCometABCIWrapper(app)
	clientCreator := proxy.NewLocalClientCreator(cmtApp)

	proxyApp, err := initProxyApp(clientCreator, logger, proxy.NopMetrics())
	if err != nil {
		panic(err)
	}

	height, err := executor.RollkitStore.Height(context.Background())
	if err != nil {
<<<<<<< HEAD
		return nil, cleanupFn, err
=======
		return nil, nil, nil, cleanupFn, err
>>>>>>> d62bf753
	}
	mempool := mempool.NewCListMempool(cfg.Mempool, proxyApp.Mempool(), int64(height))
	executor.SetMempool(mempool)

	ctxWithCancel, cancelFn := context.WithCancel(ctx)
	cleanupFn = func() {
		cancelFn()
	}

	rollkitGenesis := genesis.NewGenesis(
		cmtGenDoc.ChainID,
		uint64(cmtGenDoc.InitialHeight),
		cmtGenDoc.GenesisTime,
		cmtGenDoc.Validators[0].Address.Bytes(), // use the first validator as sequencer
	)

	// create the DA client
	daClient, err := jsonrpc.NewClient(ctx, logger, rollkitcfg.DA.Address, rollkitcfg.DA.AuthToken)
	if err != nil {
<<<<<<< HEAD
		return nil, cleanupFn, fmt.Errorf("failed to create DA client: %w", err)
=======
		return nil, nil, nil, cleanupFn, fmt.Errorf("failed to create DA client: %w", err)
>>>>>>> d62bf753
	}

	// TODO(@facu): gas price and gas multiplier should be set by the node operator
	rollkitda := rollkitda.NewDAClient(&daClient.DA, 1, 1, []byte(cmtGenDoc.ChainID), []byte{}, logger)

	rolllkitNode, err = node.NewNode(
		ctxWithCancel,
		rollkitcfg,
		executor,
		sequencer.NewDummySequencer(),
		rollkitda,
		signer,
		*nodeKey,
		p2pClient,
		rollkitGenesis,
		database,
		metrics,
		logger,
	)
	if err != nil {
<<<<<<< HEAD
		return nil, cleanupFn, err
	}

	core.SetEnvironment(&core.Environment{
		Logger:  servercmtlog.CometLoggerWrapper{Logger: logger},
		Adapter: executor,
	})
=======
		return nil, nil, nil, cleanupFn, err
	}

	// Create the RPC provider with necessary dependencies
	// TODO: Pass actual indexers when implemented/available
	txIndexer := txindex.TxIndexer(nil)
	blockIndexer := indexer.BlockIndexer(nil)
	rpcProvider = provider.NewRpcProvider(executor, txIndexer, blockIndexer, logger)

	// Create the RPC handler using the provider
	rpcHandler, err := rpcjson.GetRPCHandler(rpcProvider, logger)
	if err != nil {
		return nil, nil, nil, cleanupFn, fmt.Errorf("failed to create rpc handler: %w", err)
	}
>>>>>>> d62bf753

	// Pass the created handler to the RPC server constructor
	rpcServer := rpc.NewRPCServer(cfg.RPC, logger)
	err = rpcServer.Start()
	if err != nil {
<<<<<<< HEAD
		return nil, cleanupFn, fmt.Errorf("failed to start rpc server: %w", err)
	}

	logger.Info("starting node")
	err = rolllkitNode.Run(ctx)
	if err != nil {
		if err == context.Canceled {
			return nil, cleanupFn, nil
		}
		return nil, cleanupFn, fmt.Errorf("failed to start node: %w", err)
	}

	// executor must be started after the node is started
	logger.Info("starting executor")
	if err = executor.Start(ctx); err != nil {
		return nil, cleanupFn, fmt.Errorf("failed to start executor: %w", err)
	}

	return rolllkitNode, cleanupFn, nil
=======
		return nil, nil, nil, cleanupFn, fmt.Errorf("failed to start rpc server: %w", err)
	}

	// Return the initialized node, rpc server, and the executor adapter
	// We need to return the executor so startInProcess can call Start on it.
	return rolllkitNode, rpcProvider, executor, cleanupFn, nil
>>>>>>> d62bf753
}

// getGenDocProvider returns a function which returns the genesis doc from the genesis file.
func getGenDocProvider(cfg *cmtcfg.Config) func() (*genutiltypes.AppGenesis, error) {
	return func() (*genutiltypes.AppGenesis, error) {
		appGenesis, err := genutiltypes.AppGenesisFromFile(cfg.GenesisFile())
		if err != nil {
			return nil, err
		}

		return appGenesis, nil
	}
}

func getAndValidateConfig(svrCtx *server.Context) (serverconfig.Config, error) {
	config, err := serverconfig.GetConfig(svrCtx.Viper)
	if err != nil {
		return config, err
	}

	if err := config.ValidateBasic(); err != nil {
		return config, err
	}
	return config, nil
}

func getCtx(svrCtx *server.Context, block bool) (*errgroup.Group, context.Context) {
	ctx, cancelFn := context.WithCancel(context.Background())
	g, ctx := errgroup.WithContext(ctx)
	// listen for quit signals so the calling parent process can gracefully exit
	server.ListenForQuitSignals(g, block, cancelFn, svrCtx.Logger)
	return g, ctx
}

func openTraceWriter(traceWriterFile string) (w io.WriteCloser, err error) {
	if traceWriterFile == "" {
		return
	}
	return os.OpenFile( //nolint:gosec
		traceWriterFile,
		os.O_WRONLY|os.O_APPEND|os.O_CREATE,
		0o666,
	)
}

func setupTraceWriter(svrCtx *server.Context) (traceWriter io.WriteCloser, cleanup func(), err error) {
	// clean up the traceWriter when the server is shutting down
	cleanup = func() {}

	traceWriterFile := svrCtx.Viper.GetString(flagTraceStore)
	traceWriter, err = openTraceWriter(traceWriterFile)
	if err != nil {
		return traceWriter, cleanup, err
	}

	// if flagTraceStore is not used then traceWriter is nil
	if traceWriter != nil {
		cleanup = func() {
			if err = traceWriter.Close(); err != nil {
				svrCtx.Logger.Error("failed to close trace writer", "err", err)
			}
		}
	}

	return traceWriter, cleanup, nil
}

// emitServerInfoMetrics emits server info related metrics using application telemetry.
func emitServerInfoMetrics() {
	var ls []metrics.Label

	versionInfo := version.NewInfo()
	if len(versionInfo.GoVersion) > 0 {
		ls = append(ls, telemetry.NewLabel("go", versionInfo.GoVersion))
	}
	if len(versionInfo.CosmosSdkVersion) > 0 {
		ls = append(ls, telemetry.NewLabel("version", versionInfo.CosmosSdkVersion))
	}

	if len(ls) == 0 {
		return
	}

	telemetry.SetGaugeWithLabels([]string{"server", "info"}, 1, ls)
}

func initProxyApp(clientCreator proxy.ClientCreator, logger log.Logger, metrics *proxy.Metrics) (proxy.AppConns, error) {
	proxyApp := proxy.NewAppConns(clientCreator, metrics)
	proxyApp.SetLogger(servercmtlog.CometLoggerWrapper{Logger: logger}.With("module", "proxy"))
	if err := proxyApp.Start(); err != nil {
		return nil, fmt.Errorf("error while starting proxy app connections: %w", err)
	}
	return proxyApp, nil
}<|MERGE_RESOLUTION|>--- conflicted
+++ resolved
@@ -111,25 +111,17 @@
 	gRPCOnly := svrCtx.Viper.GetBool(flagGRPCOnly)
 	g, ctx := getCtx(svrCtx, true)
 
-	var rpcProvider rpc.RpcProvider
-
 	if gRPCOnly {
 		// TODO: Generalize logic so that gRPC only is really in startStandAlone
 		svrCtx.Logger.Info("starting node in gRPC only mode; CometBFT is disabled")
 		svrCfg.GRPC.Enable = true
 	} else {
 		svrCtx.Logger.Info("starting node with ABCI CometBFT in-process")
-<<<<<<< HEAD
-		_, cleanupFn, err := startNode(ctx, svrCtx, cmtCfg, app)
-=======
-		// Call startNode to initialize components
-		rollkitNode, localRpcServer, executor, cleanupFn, err := startNode(ctx, svrCtx, cmtCfg, app)
->>>>>>> d62bf753
+		rollkitNode, executor, cleanupFn, err := startNode(ctx, svrCtx, cmtCfg, app)
 		if err != nil {
 			return err
 		}
 		defer cleanupFn()
-		rpcProvider = localRpcServer
 
 		g.Go(func() error {
 			svrCtx.Logger.Info("Attempting to start Rollkit node run loop")
@@ -163,14 +155,8 @@
 
 		// Add the tx service to the gRPC router.
 		if svrCfg.API.Enable || svrCfg.GRPC.Enable {
-<<<<<<< HEAD
-			// Re-assign for making the client available below do not use := to avoid
-			// shadowing the clientCtx variable.
-			//clientCtx = clientCtx.WithClient(rpcServer)
-=======
 			// Use the started rpcServer for the client context
-			clientCtx = clientCtx.WithClient(rpcProvider)
->>>>>>> d62bf753
+			//clientCtx = clientCtx.WithClient(rpcProvider)
 
 			app.RegisterTxService(clientCtx)
 			app.RegisterTendermintService(clientCtx)
@@ -301,11 +287,7 @@
 	srvCtx *server.Context,
 	cfg *cmtcfg.Config,
 	app sdktypes.Application,
-<<<<<<< HEAD
-) (rolllkitNode node.Node, cleanupFn func(), err error) {
-=======
-) (rolllkitNode node.Node, rpcProvider rpc.RpcProvider, executor *adapter.Adapter, cleanupFn func(), err error) {
->>>>>>> d62bf753
+) (rolllkitNode node.Node, executor *adapter.Adapter, cleanupFn func(), err error) {
 	logger := srvCtx.Logger.With("module", "rollkit")
 	logger.Info("starting node with Rollkit in-process")
 
@@ -316,22 +298,14 @@
 
 	signingKey, err := execsigner.GetNodeKey(&cmtp2p.NodeKey{PrivKey: pval.Key.PrivKey})
 	if err != nil {
-<<<<<<< HEAD
-		return nil, cleanupFn, err
-=======
-		return nil, nil, nil, cleanupFn, err
->>>>>>> d62bf753
+		return nil, nil, cleanupFn, err
 	}
 
 	nodeKey := &key.NodeKey{PrivKey: signingKey, PubKey: signingKey.GetPublic()}
 
 	rollkitcfg, err := config.LoadFromViper(srvCtx.Viper)
 	if err != nil {
-<<<<<<< HEAD
-		return nil, cleanupFn, err
-=======
-		return nil, nil, nil, cleanupFn, err
->>>>>>> d62bf753
+		return nil, nil, cleanupFn, err
 	}
 
 	// only load signer if rollkit.node.aggregator == true
@@ -339,49 +313,29 @@
 	if rollkitcfg.Node.Aggregator {
 		signer, err = execsigner.NewSignerWrapper(pval.Key.PrivKey)
 		if err != nil {
-<<<<<<< HEAD
-			return nil, cleanupFn, err
-=======
-			return nil, nil, nil, cleanupFn, err
->>>>>>> d62bf753
+			return nil, nil, cleanupFn, err
 		}
 	}
 
 	genDoc, err := getGenDocProvider(cfg)()
 	if err != nil {
-<<<<<<< HEAD
-		return nil, cleanupFn, err
-=======
-		return nil, nil, nil, cleanupFn, err
->>>>>>> d62bf753
+		return nil, nil, cleanupFn, err
 	}
 
 	cmtGenDoc, err := genDoc.ToGenesisDoc()
 	if err != nil {
-<<<<<<< HEAD
-		return nil, cleanupFn, err
-=======
-		return nil, nil, nil, cleanupFn, err
->>>>>>> d62bf753
+		return nil, nil, cleanupFn, err
 	}
 
 	// Get AppGenesis before creating the executor
 	appGenesis, err := genutiltypes.AppGenesisFromFile(cfg.GenesisFile())
 	if err != nil {
-<<<<<<< HEAD
-		return nil, cleanupFn, err
-=======
-		return nil, nil, nil, cleanupFn, err
->>>>>>> d62bf753
+		return nil, nil, cleanupFn, err
 	}
 
 	database, err := store.NewDefaultKVStore(cfg.RootDir, "data", "rollkit")
 	if err != nil {
-<<<<<<< HEAD
-		return nil, cleanupFn, err
-=======
-		return nil, nil, nil, cleanupFn, err
->>>>>>> d62bf753
+		return nil, nil, cleanupFn, err
 	}
 
 	metrics := node.DefaultMetricsProvider(rollkitcfg.Instrumentation)
@@ -389,11 +343,7 @@
 	_, p2pMetrics := metrics(cmtGenDoc.ChainID)
 	p2pClient, err := p2p.NewClient(rollkitcfg, nodeKey, database, logger.With("module", "p2p"), p2pMetrics)
 	if err != nil {
-<<<<<<< HEAD
-		return nil, cleanupFn, err
-=======
-		return nil, nil, nil, cleanupFn, err
->>>>>>> d62bf753
+		return nil, nil, cleanupFn, err
 	}
 
 	adapterMetrics := adapter.NopMetrics()
@@ -422,11 +372,7 @@
 
 	height, err := executor.RollkitStore.Height(context.Background())
 	if err != nil {
-<<<<<<< HEAD
-		return nil, cleanupFn, err
-=======
-		return nil, nil, nil, cleanupFn, err
->>>>>>> d62bf753
+		return nil, nil, cleanupFn, err
 	}
 	mempool := mempool.NewCListMempool(cfg.Mempool, proxyApp.Mempool(), int64(height))
 	executor.SetMempool(mempool)
@@ -446,11 +392,7 @@
 	// create the DA client
 	daClient, err := jsonrpc.NewClient(ctx, logger, rollkitcfg.DA.Address, rollkitcfg.DA.AuthToken)
 	if err != nil {
-<<<<<<< HEAD
-		return nil, cleanupFn, fmt.Errorf("failed to create DA client: %w", err)
-=======
-		return nil, nil, nil, cleanupFn, fmt.Errorf("failed to create DA client: %w", err)
->>>>>>> d62bf753
+		return nil, nil, cleanupFn, fmt.Errorf("failed to create DA client: %w", err)
 	}
 
 	// TODO(@facu): gas price and gas multiplier should be set by the node operator
@@ -471,63 +413,37 @@
 		logger,
 	)
 	if err != nil {
-<<<<<<< HEAD
-		return nil, cleanupFn, err
+		return nil, nil, cleanupFn, err
 	}
 
 	core.SetEnvironment(&core.Environment{
 		Logger:  servercmtlog.CometLoggerWrapper{Logger: logger},
 		Adapter: executor,
 	})
-=======
-		return nil, nil, nil, cleanupFn, err
-	}
-
-	// Create the RPC provider with necessary dependencies
-	// TODO: Pass actual indexers when implemented/available
-	txIndexer := txindex.TxIndexer(nil)
-	blockIndexer := indexer.BlockIndexer(nil)
-	rpcProvider = provider.NewRpcProvider(executor, txIndexer, blockIndexer, logger)
-
-	// Create the RPC handler using the provider
-	rpcHandler, err := rpcjson.GetRPCHandler(rpcProvider, logger)
-	if err != nil {
-		return nil, nil, nil, cleanupFn, fmt.Errorf("failed to create rpc handler: %w", err)
-	}
->>>>>>> d62bf753
 
 	// Pass the created handler to the RPC server constructor
 	rpcServer := rpc.NewRPCServer(cfg.RPC, logger)
 	err = rpcServer.Start()
 	if err != nil {
-<<<<<<< HEAD
-		return nil, cleanupFn, fmt.Errorf("failed to start rpc server: %w", err)
+		return nil, nil, cleanupFn, fmt.Errorf("failed to start rpc server: %w", err)
 	}
 
 	logger.Info("starting node")
 	err = rolllkitNode.Run(ctx)
 	if err != nil {
 		if err == context.Canceled {
-			return nil, cleanupFn, nil
-		}
-		return nil, cleanupFn, fmt.Errorf("failed to start node: %w", err)
+			return nil, nil, cleanupFn, nil
+		}
+		return nil, nil, cleanupFn, fmt.Errorf("failed to start node: %w", err)
 	}
 
 	// executor must be started after the node is started
 	logger.Info("starting executor")
 	if err = executor.Start(ctx); err != nil {
-		return nil, cleanupFn, fmt.Errorf("failed to start executor: %w", err)
-	}
-
-	return rolllkitNode, cleanupFn, nil
-=======
-		return nil, nil, nil, cleanupFn, fmt.Errorf("failed to start rpc server: %w", err)
-	}
-
-	// Return the initialized node, rpc server, and the executor adapter
-	// We need to return the executor so startInProcess can call Start on it.
-	return rolllkitNode, rpcProvider, executor, cleanupFn, nil
->>>>>>> d62bf753
+		return nil, nil, cleanupFn, fmt.Errorf("failed to start executor: %w", err)
+	}
+
+	return rolllkitNode, executor, cleanupFn, nil
 }
 
 // getGenDocProvider returns a function which returns the genesis doc from the genesis file.

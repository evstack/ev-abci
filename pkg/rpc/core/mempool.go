--- conflicted
+++ resolved
@@ -89,23 +89,27 @@
 	// This code is a local client, so we can assume that subscriber is ""
 	subscriber := "" //ctx.RemoteAddr()
 
-<<<<<<< HEAD
-	if env.Adapter.EventBus.NumClients() >= env.Adapter.CometCfg.RPC.MaxSubscriptionClients {
-		return nil, fmt.Errorf("max_subscription_clients %d reached", env.Adapter.CometCfg.RPC.MaxSubscriptionClients)
-	} else if env.Adapter.EventBus.NumClientSubscriptions(subscriber) >= env.Adapter.CometCfg.RPC.MaxSubscriptionsPerClient {
-		return nil, fmt.Errorf("max_subscriptions_per_client %d reached", env.Adapter.CometCfg.RPC.MaxSubscriptionsPerClient)
-=======
+	/*
+		if env.Adapter.EventBus.NumClients() >= env.Adapter.CometCfg.RPC.MaxSubscriptionClients {
+			return nil, fmt.Errorf("max_subscription_clients %d reached", env.Adapter.CometCfg.RPC.MaxSubscriptionClients)
+		} else if env.Adapter.EventBus.NumClientSubscriptions(subscriber) >= env.Adapter.CometCfg.RPC.MaxSubscriptionsPerClient {
+			return nil, fmt.Errorf("max_subscriptions_per_client %d reached", env.Adapter.CometCfg.RPC.MaxSubscriptionsPerClient)
+		}
+		if env.Adapter.EventBus == nil {
+			return nil, errors.New("event bus is not configured, cannot subscribe to events")
+		}
+	*/
+
 	// Use CometBFT config values directly if available
 	// TODO: Access these config values properly, perhaps via RpcProvider struct if needed
-	maxSubs := 100                                       // Placeholder
-	maxClients := 100                                    // Placeholder
-	commitTimeout := env.Config.TimeoutBroadcastTxCommit // Assuming CometCfg is accessible
+	maxSubs := 100    // Placeholder
+	maxClients := 100 // Placeholder
+	// commitTimeout := env.Config.TimeoutBroadcastTxCommit // Assuming CometCfg is accessible
 
 	if env.Adapter.EventBus.NumClients() >= maxClients {
 		return nil, fmt.Errorf("max_subscription_clients %d reached", maxClients)
 	} else if env.Adapter.EventBus.NumClientSubscriptions(subscriber) >= maxSubs {
 		return nil, fmt.Errorf("max_subscriptions_per_client %d reached", maxSubs)
->>>>>>> 0719f2cd
 	}
 
 	// Subscribe to tx being committed in block.
@@ -176,7 +180,7 @@
 			TxResult: abci.ExecTxResult{},
 			Hash:     tx.Hash(),
 		}, err
-	case <-time.After(env.Adapter.CometCfg.RPC.TimeoutBroadcastTxCommit):
+	case <-time.After(subscribeTimeout):
 		err = errors.New("timed out waiting for tx to be included in a block")
 		env.Logger.Error("Error on broadcastTxCommit", "err", err)
 		return &ctypes.ResultBroadcastTxCommit{

package adapter

import (
	"context"
	"crypto/sha256"
	"encoding/hex"
	"errors"
	"fmt"
	"strings"
	"time"

	"cosmossdk.io/log"
	abci "github.com/cometbft/cometbft/abci/types"
	cmtcfg "github.com/cometbft/cometbft/config"
	"github.com/cometbft/cometbft/libs/bytes"
	"github.com/cometbft/cometbft/mempool"
	corep2p "github.com/cometbft/cometbft/p2p"
	cmtprototypes "github.com/cometbft/cometbft/proto/tendermint/types"
	cmtstate "github.com/cometbft/cometbft/state"
	cmttypes "github.com/cometbft/cometbft/types"
	servertypes "github.com/cosmos/cosmos-sdk/server/types"
	genutiltypes "github.com/cosmos/cosmos-sdk/x/genutil/types"
	ds "github.com/ipfs/go-datastore"
	kt "github.com/ipfs/go-datastore/keytransform"
	pubsub "github.com/libp2p/go-libp2p-pubsub"
	host "github.com/libp2p/go-libp2p/core/host"
	ma "github.com/multiformats/go-multiaddr"

	"github.com/rollkit/rollkit/core/execution"
	rollnode "github.com/rollkit/rollkit/node"
	rollkitp2p "github.com/rollkit/rollkit/pkg/p2p"
	rstore "github.com/rollkit/rollkit/pkg/store"
	"github.com/rollkit/rollkit/types"

	"github.com/rollkit/go-execution-abci/pkg/cometcompat"
	"github.com/rollkit/go-execution-abci/pkg/p2p"
)

var _ execution.Executor = &Adapter{}

type P2PClientInfo interface {
	Info() (string, string, string, error)
	Host() host.Host
	PubSub() *pubsub.PubSub
	Addrs() []ma.Multiaddr
	Peers() []rollkitp2p.PeerConnection
}

// BlockFilter decides if a block commit is build and published
type BlockFilter interface {
	IsPublishable(ctx context.Context, height int64) bool
}

var _ BlockFilter = BlockFilterFn(nil)

type BlockFilterFn func(ctx context.Context, height int64) bool

func (b BlockFilterFn) IsPublishable(ctx context.Context, height int64) bool {
	return b(ctx, height)
}

// LoadGenesisDoc returns the genesis document from the provided config file.
func LoadGenesisDoc(cfg *cmtcfg.Config) (*cmttypes.GenesisDoc, error) {
	genesisFile := cfg.GenesisFile()
	doc, err := cmttypes.GenesisDocFromFile(genesisFile)
	if err != nil {
		return nil, fmt.Errorf("read genesis doc from file: %w", err)
	}
	return doc, nil
}

// Adapter is a struct that will contain an ABCI Application, and will implement the go-execution interface
type Adapter struct {
	App          servertypes.ABCI
	Store        *Store
	RollkitStore rstore.Store
	Mempool      mempool.Mempool
	MempoolIDs   *mempoolIDs

	P2PClient  P2PClientInfo
	TxGossiper *p2p.Gossiper
	p2pMetrics *rollkitp2p.Metrics

	EventBus   *cmttypes.EventBus
	AppGenesis *genutiltypes.AppGenesis

	Logger  log.Logger
	metrics *Metrics

	blockFilter   BlockFilter
	stackedEvents []StackedEvent
}

// NewABCIExecutor creates a new Adapter instance that implements the go-execution.Executor interface.
// The Adapter wraps the provided ABCI application and delegates execution-related operations to it.
func NewABCIExecutor(
	app servertypes.ABCI,
	store ds.Batching,
	p2pClient *rollkitp2p.Client,
	p2pMetrics *rollkitp2p.Metrics,
	logger log.Logger,
	cfg *cmtcfg.Config,
	appGenesis *genutiltypes.AppGenesis,
	opts ...Option,
) *Adapter {

	rollkitPrefixStore := kt.Wrap(store, &kt.PrefixTransform{
		Prefix: ds.NewKey(rollnode.RollkitPrefix),
	})
	rollkitStore := rstore.New(rollkitPrefixStore)

	abciStore := NewExecABCIStore(store)
	a := &Adapter{
		App:          app,
		Store:        abciStore,
		RollkitStore: rollkitStore,
		Logger:       logger,
		P2PClient:    p2pClient,
		p2pMetrics:   p2pMetrics,
		AppGenesis:   appGenesis,
		MempoolIDs:   newMempoolIDs(),
		metrics:      NopMetrics(),
		blockFilter:  BlockFilterFn(func(ctx context.Context, height int64) bool { return true }),
	}

	for _, opt := range opts {
		opt(a)
	}

	return a
}

func (a *Adapter) SetMempool(mempool mempool.Mempool) {
	a.Mempool = mempool
}

func (a *Adapter) Start(ctx context.Context) error {
	var err error
	topic := fmt.Sprintf("%s-tx", a.AppGenesis.ChainID)
	a.TxGossiper, err = p2p.NewGossiper(a.P2PClient.Host(), a.P2PClient.PubSub(), topic, a.Logger, p2p.WithValidator(
		a.newTxValidator(ctx),
	))
	if err != nil {
		return err
	}

	go a.TxGossiper.ProcessMessages(ctx)

	return nil
}

func (a *Adapter) newTxValidator(ctx context.Context) p2p.GossipValidator {
	return func(m *p2p.GossipMessage) bool {
		a.metrics.TxValidationTotal.Add(1)
		a.Logger.Debug("transaction received", "bytes", len(m.Data))

		msgBytes := m.Data
		labels := []string{
			"peer_id", m.From.String(),
		}
		a.p2pMetrics.PeerReceiveBytesTotal.With(labels...).Add(float64(len(msgBytes)))
		a.p2pMetrics.MessageReceiveBytesTotal.With("message_type", "tx").Add(float64(len(msgBytes)))
		checkTxResCh := make(chan *abci.ResponseCheckTx, 2)
		checkTxStart := time.Now()
		err := a.Mempool.CheckTx(m.Data, func(resp *abci.ResponseCheckTx) {
			select {
			case <-ctx.Done():
				return
			case checkTxResCh <- resp:
			}
		}, mempool.TxInfo{
			SenderID:    a.MempoolIDs.GetForPeer(m.From),
			SenderP2PID: corep2p.ID(m.From),
		})
		checkTxDuration := time.Since(checkTxStart).Seconds()
		a.metrics.CheckTxDurationSeconds.Observe(checkTxDuration)

		switch {
		case errors.Is(err, mempool.ErrTxInCache):
			a.metrics.TxValidationResultTotal.With("result", "rejected_in_cache").Add(1)
			return true
		case errors.Is(err, mempool.ErrMempoolIsFull{}):
			a.metrics.TxValidationResultTotal.With("result", "rejected_mempool_full").Add(1)
			return true
		case errors.Is(err, mempool.ErrTxTooLarge{}):
			a.metrics.TxValidationResultTotal.With("result", "rejected_too_large").Add(1)
			return false
		case errors.Is(err, mempool.ErrPreCheck{}):
			a.metrics.TxValidationResultTotal.With("result", "rejected_precheck").Add(1)
			return false
		case err != nil:
			a.metrics.TxValidationResultTotal.With("result", "rejected_checktx_error").Add(1)
			a.Logger.Error("CheckTx failed with unexpected error", "err", err)
			return false
		default:
		}

		select {
		case <-ctx.Done():
			a.metrics.TxValidationResultTotal.With("result", "rejected_context_canceled").Add(1)
			return false
		case checkTxResp := <-checkTxResCh:
			if checkTxResp.Code == abci.CodeTypeOK {
				a.metrics.TxValidationResultTotal.With("result", "accepted").Add(1)
				return true
			}
			a.metrics.TxValidationResultTotal.With("result", "rejected_checktx").Add(1)
			return false
		case <-time.After(5 * time.Second):
			a.metrics.TxValidationResultTotal.With("result", "rejected_timeout").Add(1)
			a.Logger.Error("CheckTx response timed out")
			return false
		}
	}
}

// InitChain implements execution.Executor.
func (a *Adapter) InitChain(ctx context.Context, genesisTime time.Time, initialHeight uint64, chainID string) ([]byte, uint64, error) {
	initChainStart := time.Now()
	defer func() {
		a.metrics.InitChainDurationSeconds.Observe(time.Since(initChainStart).Seconds())
	}()
	a.Logger.Info("Initializing chain", "chainID", chainID, "initialHeight", initialHeight, "genesisTime", genesisTime)

	if a.AppGenesis == nil {
		err := fmt.Errorf("app genesis not loaded")
		return nil, 0, err
	}

	if a.AppGenesis.GenesisTime != genesisTime {
		err := fmt.Errorf("genesis time mismatch: expected %s, got %s", a.AppGenesis.GenesisTime, genesisTime)
		return nil, 0, err
	}

	if a.AppGenesis.ChainID != chainID {
		err := fmt.Errorf("chain ID mismatch: expected %s, got %s", a.AppGenesis.ChainID, chainID)
		return nil, 0, err
	}

	if initialHeight != uint64(a.AppGenesis.InitialHeight) {
		err := fmt.Errorf("initial height mismatch: expected %d, got %d", a.AppGenesis.InitialHeight, initialHeight)
		return nil, 0, err
	}

	validators := make([]*cmttypes.Validator, len(a.AppGenesis.Consensus.Validators))
	for i, v := range a.AppGenesis.Consensus.Validators {
		validators[i] = cmttypes.NewValidator(v.PubKey, v.Power)
	}

	consensusParams := a.AppGenesis.Consensus.Params.ToProto()

	res, err := a.App.InitChain(&abci.RequestInitChain{
		Time:            genesisTime,
		ChainId:         chainID,
		ConsensusParams: &consensusParams,
		Validators:      cmttypes.TM2PB.ValidatorUpdates(cmttypes.NewValidatorSet(validators)),
		AppStateBytes:   a.AppGenesis.AppState,
		InitialHeight:   int64(initialHeight),
	})
	if err != nil {
		return nil, 0, fmt.Errorf("app initialize chain: %w", err)
	}

	s := &cmtstate.State{}
	if res.ConsensusParams != nil {
		s.ConsensusParams = cmttypes.ConsensusParamsFromProto(*res.ConsensusParams)
	} else {
		s.ConsensusParams = cmttypes.ConsensusParamsFromProto(consensusParams)
	}
	s.ChainID = chainID

	vals, err := cmttypes.PB2TM.ValidatorUpdates(res.Validators)
	if err != nil {
		return nil, 0, fmt.Errorf("validator updates: %w", err)
	}

	nValSet := cmttypes.NewValidatorSet(vals)

	if len(nValSet.Validators) != 1 {
		err := fmt.Errorf("expected exactly one validator")
		return nil, 0, err
	}

	s.Validators = cmttypes.NewValidatorSet(nValSet.Validators)
	s.NextValidators = cmttypes.NewValidatorSet(nValSet.Validators).CopyIncrementProposerPriority(1)
	s.LastValidators = cmttypes.NewValidatorSet(nValSet.Validators)
	s.LastHeightConsensusParamsChanged = int64(initialHeight)
	s.LastHeightValidatorsChanged = int64(initialHeight)
	s.AppHash = res.AppHash

	if err := a.Store.SaveState(ctx, s); err != nil {
		return nil, 0, fmt.Errorf("save initial state: %w", err)
	}

	a.Logger.Info("chain initialized successfully", "appHash", fmt.Sprintf("%X", res.AppHash))
	return res.AppHash, uint64(s.ConsensusParams.Block.MaxBytes), nil
}

// ExecuteTxs implements execution.Executor.
func (a *Adapter) ExecuteTxs(
	ctx context.Context,
	txs [][]byte,
	blockHeight uint64,
	timestamp time.Time,
	prevStateRoot []byte,
) ([]byte, uint64, error) {
	execStart := time.Now()
	defer func() {
		a.metrics.BlockExecutionDurationSeconds.Observe(time.Since(execStart).Seconds())
	}()
	a.Logger.Info("Executing block", "height", blockHeight, "num_txs", len(txs), "timestamp", timestamp)
	a.metrics.TxsExecutedPerBlock.Observe(float64(len(txs)))

	s, err := a.Store.LoadState(ctx)
	if err != nil {
		return nil, 0, fmt.Errorf("load state: %w", err)
	}

	header, ok := types.SignedHeaderFromContext(ctx)
	if !ok {
		return nil, 0, fmt.Errorf("rollkit header not found in context")
	}

	lastCommit, err := a.getLastCommit(ctx, blockHeight)
	if err != nil {
		return nil, 0, fmt.Errorf("get last commit: %w", err)
	}

	emptyBlock, err := cometcompat.ToABCIBlock(header, &types.Data{}, lastCommit, s.Validators)
	if err != nil {
		return nil, 0, fmt.Errorf("compute header hash: %w", err)
	}

	ppResp, err := a.App.ProcessProposal(&abci.RequestProcessProposal{
		Hash:               emptyBlock.Header.Hash(),
		Height:             int64(blockHeight),
		Time:               timestamp,
		Txs:                txs,
		ProposedLastCommit: cometCommitToABCICommitInfo(lastCommit),
		Misbehavior:        []abci.Misbehavior{},
		ProposerAddress:    s.Validators.Proposer.Address,
		NextValidatorsHash: s.NextValidators.Hash(),
	})
	if err != nil {
		return nil, 0, err
	}

	if ppResp.Status != abci.ResponseProcessProposal_ACCEPT {
		return nil, 0, fmt.Errorf("proposal rejected by app")
	}

	fbResp, err := a.App.FinalizeBlock(&abci.RequestFinalizeBlock{
		Hash:               emptyBlock.Header.Hash(),
		NextValidatorsHash: s.NextValidators.Hash(),
		ProposerAddress:    s.Validators.Proposer.Address,
		Height:             int64(blockHeight),
		Time:               timestamp,
		DecidedLastCommit: abci.CommitInfo{
			Round: 0,
			Votes: nil,
		},
		Txs: txs,
	})
	if err != nil {
		return nil, 0, err
	}

	for i, tx := range txs {
		sum256 := sha256.Sum256(tx)
<<<<<<< HEAD
		a.Logger.Info("+++ processed TX", "hash", strings.ToUpper(hex.EncodeToString(sum256[:])), "result", fbResp.TxResults[i].Code, "log", fbResp.TxResults[i].Log, "height", blockHeight)
=======
		a.Logger.Debug("Processed TX", "hash", strings.ToUpper(hex.EncodeToString(sum256[:])), "result", fbResp.TxResults[i].Code, "log", fbResp.TxResults[i].Log, "height", blockHeight)
>>>>>>> ec0ae8aa
	}

	s.AppHash = fbResp.AppHash
	s.LastBlockHeight = int64(blockHeight)

	nValSet := s.NextValidators.Copy()

	validatorUpdates, err := cmttypes.PB2TM.ValidatorUpdates(fbResp.ValidatorUpdates)
	if err != nil {
		return nil, 0, err
	}

	lastHeightValsChanged := s.LastHeightValidatorsChanged
	if len(validatorUpdates) > 0 {
		a.metrics.ValidatorUpdatesTotal.Add(float64(len(validatorUpdates)))
		err := nValSet.UpdateWithChangeSet(validatorUpdates)
		if err != nil {
			return nil, 0, fmt.Errorf("changing validator set: %w", err)
		}
		lastHeightValsChanged = int64(blockHeight) + 2
	}

	nValSet.IncrementProposerPriority(1)

	if fbResp.ConsensusParamUpdates != nil {
		a.metrics.ConsensusParamUpdatesTotal.Add(1)
		nextParams := s.ConsensusParams.Update(fbResp.ConsensusParamUpdates)
		err := nextParams.ValidateBasic()
		if err != nil {
			return nil, 0, fmt.Errorf("validating new consensus params: %w", err)
		}

		err = s.ConsensusParams.ValidateUpdate(fbResp.ConsensusParamUpdates, int64(blockHeight))
		if err != nil {
			return nil, 0, fmt.Errorf("updating consensus params: %w", err)
		}

		s.ConsensusParams = nextParams
		s.LastHeightConsensusParamsChanged = int64(blockHeight) + 1
	}

	s.LastValidators = s.Validators.Copy()
	s.Validators = nValSet.Copy()
	s.NextValidators = nValSet.CopyIncrementProposerPriority(1)
	s.LastHeightValidatorsChanged = lastHeightValsChanged
	s.AppHash = fbResp.AppHash

	if err := a.Store.SaveState(ctx, s); err != nil {
		return nil, 0, fmt.Errorf("save state: %w", err)
	}

	err = func() error { // Lock mempool and commit
		a.Mempool.Lock()
		defer a.Mempool.Unlock()

		err = a.Mempool.FlushAppConn()
		if err != nil {
			a.Logger.Error("client error during mempool.FlushAppConn", "err", err)
			return err
		}

		_, err = a.App.Commit()
		if err != nil {
			a.Logger.Error("client error during proxyAppConn.CommitSync", "err", err)
			return err
		}

		err = a.Mempool.Update(
			int64(blockHeight),
			cmttypes.ToTxs(txs),
			fbResp.TxResults,
			cmtstate.TxPreCheck(*s),
			cmtstate.TxPostCheck(*s),
		)
		if err != nil {
			a.Logger.Error("client error during mempool.Update", "err", err)
			return err
		}
		return nil
	}()
	if err != nil {
		return nil, 0, err
	}
	cmtTxs := make(cmttypes.Txs, len(txs))
	for i := range txs {
		cmtTxs[i] = txs[i]
	}

	if blockHeight == 0 {
		lastCommit.Signatures = []cmttypes.CommitSig{
			{
				BlockIDFlag:      cmttypes.BlockIDFlagCommit,
				ValidatorAddress: s.Validators.Proposer.Address,
				Timestamp:        time.Now().UTC(),
				Signature:        []byte{},
			},
		}
	}

	block := s.MakeBlock(int64(blockHeight), cmtTxs, lastCommit, nil, s.Validators.Proposer.Address)

	currentBlockID := cmttypes.BlockID{
		Hash:          block.Hash(),
		PartSetHeader: cmttypes.PartSetHeader{Total: 1, Hash: block.DataHash},
	}

<<<<<<< HEAD
	// save the finalized block response
	if err := a.Store.SaveBlockResponse(ctx, blockHeight, fbResp); err != nil {
		return nil, 0, fmt.Errorf("failed to save block response: %w", err)
=======
	if a.blockFilter.IsPublishable(ctx, int64(header.Height())) {
		// save response before the events are fired (current behaviour in CometBFT)
		if err := a.Store.SaveBlockResponse(ctx, blockHeight, fbResp); err != nil {
			return nil, 0, fmt.Errorf("save block response: %w", err)
		}
		if err := fireEvents(a.EventBus, block, currentBlockID, fbResp, validatorUpdates); err != nil {
			return nil, 0, fmt.Errorf("fire events: %w", err)
		}
	} else {
		a.stackBlockCommitEvents(currentBlockID, block, fbResp, validatorUpdates)
		// clear events so that they are not stored with the block data at this stage.
		fbResp.Events = nil
		if err := a.Store.SaveBlockResponse(ctx, blockHeight, fbResp); err != nil {
			return nil, 0, fmt.Errorf("save block response: %w", err)
		}
>>>>>>> ec0ae8aa
	}
	a.stackBlockCommitEvents(currentBlockID, block, fbResp, validatorUpdates)
	if a.blockFilter.IsPublishable(ctx, int64(header.Height())) {
		if err := a.publishQueuedBlockEvents(ctx, int64(header.Height())); err != nil {
			return nil, 0, err
		}
	}
	a.Logger.Info("block executed successfully", "height", blockHeight, "appHash", fmt.Sprintf("%X", fbResp.AppHash))
	return fbResp.AppHash, uint64(s.ConsensusParams.Block.MaxBytes), nil
}

func fireEvents(
	eventBus cmttypes.BlockEventPublisher,
	block *cmttypes.Block,
	blockID cmttypes.BlockID,
	abciResponse *abci.ResponseFinalizeBlock,
	validatorUpdates []*cmttypes.Validator,
) error {
	if err := eventBus.PublishEventNewBlock(cmttypes.EventDataNewBlock{
		Block:               block,
		BlockID:             blockID,
		ResultFinalizeBlock: *abciResponse,
	}); err != nil {
		return fmt.Errorf("publish new block event: %w", err)
	}

	if err := eventBus.PublishEventNewBlockHeader(cmttypes.EventDataNewBlockHeader{
		Header: block.Header,
	}); err != nil {
		return fmt.Errorf("publish new block header event: %w", err)
	}

	if err := eventBus.PublishEventNewBlockEvents(cmttypes.EventDataNewBlockEvents{
		Height: block.Height,
		Events: abciResponse.Events,
		NumTxs: int64(len(block.Txs)),
	}); err != nil {
		return fmt.Errorf("publish block events: %w", err)
	}

	if len(block.Evidence.Evidence) != 0 {
		for _, ev := range block.Evidence.Evidence {
			if err := eventBus.PublishEventNewEvidence(cmttypes.EventDataNewEvidence{
				Evidence: ev,
				Height:   block.Height,
			}); err != nil {
				return fmt.Errorf("publish new evidence event: %w", err)
			}
		}
	}

	for i, tx := range block.Txs {
		if err := eventBus.PublishEventTx(cmttypes.EventDataTx{TxResult: abci.TxResult{
			Height: block.Height,
			Index:  uint32(i),
			Tx:     tx,
			Result: *(abciResponse.TxResults[i]),
		}}); err != nil {
			return fmt.Errorf("publish event TX: %w", err)
		}
	}

	if len(validatorUpdates) > 0 {
		if err := eventBus.PublishEventValidatorSetUpdates(
			cmttypes.EventDataValidatorSetUpdates{ValidatorUpdates: validatorUpdates}); err != nil {
			return fmt.Errorf("publish valset update event: %w", err)
		}
	}

	return nil
}

func (a *Adapter) getLastCommit(ctx context.Context, blockHeight uint64) (*cmttypes.Commit, error) {
	if blockHeight > 1 {
		header, data, err := a.RollkitStore.GetBlockData(ctx, blockHeight-1)
		if err != nil {
			return nil, fmt.Errorf("get previous block data: %w", err)
		}

		commitForPrevBlock := &cmttypes.Commit{
			Height:  int64(header.Height()),
			Round:   0,
			BlockID: cmttypes.BlockID{Hash: bytes.HexBytes(header.Hash()), PartSetHeader: cmttypes.PartSetHeader{Total: 1, Hash: bytes.HexBytes(data.Hash())}},
			Signatures: []cmttypes.CommitSig{
				{
					BlockIDFlag:      cmttypes.BlockIDFlagCommit,
					ValidatorAddress: cmttypes.Address(header.ProposerAddress),
					Timestamp:        header.Time(),
					Signature:        header.Signature,
				},
			},
		}

		return commitForPrevBlock, nil
	}

	return &cmttypes.Commit{
		Height:     int64(blockHeight),
		Round:      0,
		BlockID:    cmttypes.BlockID{},
		Signatures: []cmttypes.CommitSig{},
	}, nil
}

func cometCommitToABCICommitInfo(commit *cmttypes.Commit) abci.CommitInfo {
	if len(commit.Signatures) == 0 {
		return abci.CommitInfo{
			Round: commit.Round,
			Votes: []abci.VoteInfo{},
		}
	}

	votes := make([]abci.VoteInfo, len(commit.Signatures))
	for i, sig := range commit.Signatures {
		votes[i] = abci.VoteInfo{
			Validator: abci.Validator{
				Address: sig.ValidatorAddress,
				Power:   0,
			},
			BlockIdFlag: cmtprototypes.BlockIDFlag(sig.BlockIDFlag),
		}
	}

	return abci.CommitInfo{
		Round: commit.Round,
		Votes: votes,
	}
}

type StackedEvent struct {
	blockID          cmttypes.BlockID
	block            *cmttypes.Block
	abciResponse     *abci.ResponseFinalizeBlock
	validatorUpdates []*cmttypes.Validator
}

func (a *Adapter) stackBlockCommitEvents(
	blockID cmttypes.BlockID,
	block *cmttypes.Block,
	abciResponse *abci.ResponseFinalizeBlock,
	validatorUpdates []*cmttypes.Validator,
) {
	// todo (Alex): we need this persisted to recover from restart
	a.stackedEvents = append(a.stackedEvents, StackedEvent{
		blockID:          blockID,
		block:            block,
		abciResponse:     abciResponse,
		validatorUpdates: validatorUpdates,
	})
}

// GetTxs calls PrepareProposal with the next height from the store and returns the transactions from the ABCI app
func (a *Adapter) GetTxs(ctx context.Context) ([][]byte, error) {
	getTxsStart := time.Now()
	defer func() {
		a.metrics.GetTxsDurationSeconds.Observe(time.Since(getTxsStart).Seconds())
	}()
	a.Logger.Debug("Getting transactions for proposal")

	s, err := a.Store.LoadState(ctx)
	if err != nil {
		return nil, fmt.Errorf("load state for GetTxs: %w", err)
	}

	if a.Mempool == nil {
		err := fmt.Errorf("mempool not initialized")
		return nil, err
	}

	reapedTxs := a.Mempool.ReapMaxBytesMaxGas(int64(s.ConsensusParams.Block.MaxBytes), -1)
	txsBytes := make([][]byte, len(reapedTxs))
	for i, tx := range reapedTxs {
		txsBytes[i] = tx
	}

	currentHeight, err := a.RollkitStore.Height(ctx)
	if err != nil {
		return nil, err
	}

	resp, err := a.App.PrepareProposal(&abci.RequestPrepareProposal{
		Txs:                txsBytes,
		MaxTxBytes:         int64(s.ConsensusParams.Block.MaxBytes),
		Height:             int64(currentHeight + 1),
		Time:               time.Now(),
		NextValidatorsHash: s.NextValidators.Hash(),
		ProposerAddress:    s.Validators.Proposer.Address,
	})
	if err != nil {
		return nil, err
	}

	a.metrics.TxsProposedTotal.Add(float64(len(resp.Txs)))
	return resp.Txs, nil
}

// SetFinal handles extra logic once the block has been finalized (posted to DA).
// It publishes all queued events up to this height in the correct sequence, ensuring
// that events are only emitted after consensus is achieved.
func (a *Adapter) SetFinal(ctx context.Context, blockHeight uint64) error {
	return a.publishQueuedBlockEvents(ctx, int64(blockHeight))
}

func (a *Adapter) publishQueuedBlockEvents(ctx context.Context, persistedHeight int64) error {
	maxPosReleased := -1
	for i, v := range a.stackedEvents {
		h := v.block.Height
		if h <= persistedHeight && a.blockFilter.IsPublishable(ctx, h) {
			maxPosReleased = i
		}
	}
	a.Logger.Info("processing stack for soft consensus", "count", len(a.stackedEvents), "soft_consensus", maxPosReleased != -1)

	if maxPosReleased == -1 {
		return nil
	}
	softCommitHeight := a.stackedEvents[maxPosReleased].block.Height
outerLoop:
	for i := 0; i <= maxPosReleased; i++ {
		// todo (Alex): exit loop when ctx cancelled
		select {
		case <-ctx.Done():
			maxPosReleased = i
			break outerLoop
		default:
		}
<<<<<<< HEAD
		v := a.stackedEvents[i]

		if err := fireEvents(a.EventBus, v.block, v.blockID, v.abciResponse, v.validatorUpdates); err != nil {
			return fmt.Errorf("fire events: %w", err)
		}
		a.Logger.Info("releasing block with soft consensus", "height", v.block.Height, "soft_consensus", softCommitHeight)
	}
	a.stackedEvents = a.stackedEvents[maxPosReleased+1:]
	a.Logger.Info("remaining stack after soft consensus", "count", len(a.stackedEvents), "soft_consensus", softCommitHeight)
=======
		evnt := a.stackedEvents[i]
		// store events with block response
		blockRsp, err := a.Store.GetBlockResponse(ctx, uint64(evnt.block.Height))
		if err != nil {
			return fmt.Errorf("get block response: %w", err)
		}
		blockRsp.Events = evnt.abciResponse.Events
		if err := a.Store.SaveBlockResponse(ctx, uint64(evnt.block.Height), blockRsp); err != nil {
			return fmt.Errorf("save block response: %w", err)
		}

		if err := fireEvents(a.EventBus, evnt.block, evnt.blockID, evnt.abciResponse, evnt.validatorUpdates); err != nil {
			return fmt.Errorf("fire events: %w", err)
		}
		a.Logger.Debug("releasing block events with soft consensus", "height", evnt.block.Height, "soft_consensus", softCommitHeight)
	}
	a.stackedEvents = a.stackedEvents[maxPosReleased+1:]
	a.Logger.Debug("remaining stack after soft consensus", "count", len(a.stackedEvents), "soft_consensus", softCommitHeight)
>>>>>>> ec0ae8aa
	return nil
}<|MERGE_RESOLUTION|>--- conflicted
+++ resolved
@@ -367,11 +367,7 @@
 
 	for i, tx := range txs {
 		sum256 := sha256.Sum256(tx)
-<<<<<<< HEAD
-		a.Logger.Info("+++ processed TX", "hash", strings.ToUpper(hex.EncodeToString(sum256[:])), "result", fbResp.TxResults[i].Code, "log", fbResp.TxResults[i].Log, "height", blockHeight)
-=======
 		a.Logger.Debug("Processed TX", "hash", strings.ToUpper(hex.EncodeToString(sum256[:])), "result", fbResp.TxResults[i].Code, "log", fbResp.TxResults[i].Log, "height", blockHeight)
->>>>>>> ec0ae8aa
 	}
 
 	s.AppHash = fbResp.AppHash
@@ -478,11 +474,6 @@
 		PartSetHeader: cmttypes.PartSetHeader{Total: 1, Hash: block.DataHash},
 	}
 
-<<<<<<< HEAD
-	// save the finalized block response
-	if err := a.Store.SaveBlockResponse(ctx, blockHeight, fbResp); err != nil {
-		return nil, 0, fmt.Errorf("failed to save block response: %w", err)
-=======
 	if a.blockFilter.IsPublishable(ctx, int64(header.Height())) {
 		// save response before the events are fired (current behaviour in CometBFT)
 		if err := a.Store.SaveBlockResponse(ctx, blockHeight, fbResp); err != nil {
@@ -498,7 +489,6 @@
 		if err := a.Store.SaveBlockResponse(ctx, blockHeight, fbResp); err != nil {
 			return nil, 0, fmt.Errorf("save block response: %w", err)
 		}
->>>>>>> ec0ae8aa
 	}
 	a.stackBlockCommitEvents(currentBlockID, block, fbResp, validatorUpdates)
 	if a.blockFilter.IsPublishable(ctx, int64(header.Height())) {
@@ -725,17 +715,6 @@
 			break outerLoop
 		default:
 		}
-<<<<<<< HEAD
-		v := a.stackedEvents[i]
-
-		if err := fireEvents(a.EventBus, v.block, v.blockID, v.abciResponse, v.validatorUpdates); err != nil {
-			return fmt.Errorf("fire events: %w", err)
-		}
-		a.Logger.Info("releasing block with soft consensus", "height", v.block.Height, "soft_consensus", softCommitHeight)
-	}
-	a.stackedEvents = a.stackedEvents[maxPosReleased+1:]
-	a.Logger.Info("remaining stack after soft consensus", "count", len(a.stackedEvents), "soft_consensus", softCommitHeight)
-=======
 		evnt := a.stackedEvents[i]
 		// store events with block response
 		blockRsp, err := a.Store.GetBlockResponse(ctx, uint64(evnt.block.Height))
@@ -754,6 +733,5 @@
 	}
 	a.stackedEvents = a.stackedEvents[maxPosReleased+1:]
 	a.Logger.Debug("remaining stack after soft consensus", "count", len(a.stackedEvents), "soft_consensus", softCommitHeight)
->>>>>>> ec0ae8aa
 	return nil
 }
--- conflicted
+++ resolved
@@ -7,11 +7,7 @@
     bash
 
 # Set environment variables
-<<<<<<< HEAD
-ENV EVNODE_VERSION=v1.0.0-beta.4
-=======
 ENV EVNODE_VERSION=v1.0.0-beta.5
->>>>>>> c80cc469
 ENV IGNITE_VERSION=v29.3.1
 ENV IGNITE_EVOLVE_APP_VERSION=main
 

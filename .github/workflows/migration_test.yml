--- conflicted
+++ resolved
@@ -13,11 +13,7 @@
     timeout-minutes: 45
     env:
       DO_NOT_TRACK: true
-<<<<<<< HEAD
-      EVNODE_VERSION: "v1.0.0-beta.4"
-=======
       EVNODE_VERSION: "v1.0.0-beta.5"
->>>>>>> c80cc469
       IGNITE_VERSION: "v29.4.0"
       IGNITE_EVOLVE_APP_VERSION: "main" # use tagged when apps has tagged (blocked on things)
     steps:

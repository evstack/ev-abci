--- conflicted
+++ resolved
@@ -16,11 +16,7 @@
     runs-on: ubuntu-latest
     timeout-minutes: 30
     env:
-<<<<<<< HEAD
-      EVNODE_VERSION: "v1.0.0-beta.2.0.20250821181753-974aa15383de"
-=======
       EVNODE_VERSION: "v1.0.0-beta.2.0.20250901092248-017d6d45a621"
->>>>>>> ae9c27b9
       IGNITE_VERSION: "v29.3.1"
       IGNITE_EVOLVE_APP_VERSION: "main" # use tagged when apps has tagged (blocked on things)
       EVOLVE_IMAGE_REPO: "evolve-gm"
@@ -63,11 +59,7 @@
     timeout-minutes: 30
     env:
       DO_NOT_TRACK: true
-<<<<<<< HEAD
-      EVNODE_VERSION: "v1.0.0-beta.2.0.20250821181753-974aa15383de"
-=======
       EVNODE_VERSION: "v1.0.0-beta.2.0.20250901092248-017d6d45a621"
->>>>>>> ae9c27b9
       IGNITE_VERSION: "v29.3.1"
       IGNITE_EVOLVE_APP_VERSION: "main" # use tagged when apps has tagged (blocked on things)
     outputs:
@@ -274,11 +266,7 @@
       GMD_HOME: ${{ needs.liveness.outputs.gmd_home }}
       HERMES_VERSION: "v1.13.1"
       GAIA_VERSION: "v25.1.0"
-<<<<<<< HEAD
-      EVNODE_VERSION: "v1.0.0-beta.2.0.20250821181753-974aa15383de"
-=======
       EVNODE_VERSION: "v1.0.0-beta.2.0.20250901092248-017d6d45a621"
->>>>>>> ae9c27b9
       EVNODE_DA_VERSION: "v1.0.0-beta.1"
     steps:
       - name: Set up Go

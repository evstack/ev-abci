--- conflicted
+++ resolved
@@ -16,11 +16,7 @@
     runs-on: ubuntu-latest
     timeout-minutes: 30
     env:
-<<<<<<< HEAD
-      EVNODE_VERSION: "v1.0.0-beta.4"
-=======
       EVNODE_VERSION: "v1.0.0-beta.5"
->>>>>>> c80cc469
       IGNITE_VERSION: "v29.4.0"
       IGNITE_EVOLVE_APP_VERSION: "main" # use tagged when apps has tagged (blocked on things)
       EVOLVE_IMAGE_REPO: "evolve-gm"
@@ -63,11 +59,7 @@
     timeout-minutes: 30
     env:
       DO_NOT_TRACK: true
-<<<<<<< HEAD
-      EVNODE_VERSION: "v1.0.0-beta.4"
-=======
       EVNODE_VERSION: "v1.0.0-beta.5"
->>>>>>> c80cc469
       IGNITE_VERSION: "v29.4.0"
       IGNITE_EVOLVE_APP_VERSION: "main" # use tagged when apps has tagged (blocked on things)
     outputs:
@@ -274,11 +266,7 @@
       GMD_HOME: ${{ needs.liveness.outputs.gmd_home }}
       HERMES_VERSION: "v1.13.1"
       GAIA_VERSION: "v25.1.0"
-<<<<<<< HEAD
-      EVNODE_VERSION: "v1.0.0-beta.4"
-=======
       EVNODE_VERSION: "v1.0.0-beta.5"
->>>>>>> c80cc469
       EVNODE_DA_VERSION: "v1.0.0-beta.1"
     steps:
       - name: Set up Go
